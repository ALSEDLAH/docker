package docker

import (
	"bufio"
	"encoding/json"
	"errors"
	"fmt"
	"github.com/dotcloud/docker/auth"
	"github.com/dotcloud/docker/registry"
	"github.com/dotcloud/docker/utils"
	"io"
	"io/ioutil"
	"log"
	"net/http"
	"net/url"
	"os"
	"os/exec"
	"path"
	"runtime"
	"strings"
	"sync"
	"time"
)

func (srv *Server) DockerVersion() APIVersion {
	return APIVersion{
		Version:   VERSION,
		GitCommit: GITCOMMIT,
		GoVersion: runtime.Version(),
	}
}

func (srv *Server) ContainerKill(name string) error {
	if container := srv.runtime.Get(name); container != nil {
		if err := container.Kill(); err != nil {
			return fmt.Errorf("Error killing container %s: %s", name, err)
		}
		srv.LogEvent("kill", name)
	} else {
		return fmt.Errorf("No such container: %s", name)
	}
	return nil
}

func (srv *Server) ContainerExport(name string, out io.Writer) error {
	if container := srv.runtime.Get(name); container != nil {

		data, err := container.Export()
		if err != nil {
			return err
		}

		// Stream the entire contents of the container (basically a volatile snapshot)
		if _, err := io.Copy(out, data); err != nil {
			return err
		}
		srv.LogEvent("export", name)
		return nil
	}
	return fmt.Errorf("No such container: %s", name)
}

func (srv *Server) ImagesSearch(term string) ([]APISearch, error) {
	r, err := registry.NewRegistry(srv.runtime.root, nil)
	if err != nil {
		return nil, err
	}
	results, err := r.SearchRepositories(term)
	if err != nil {
		return nil, err
	}

	var outs []APISearch
	for _, repo := range results.Results {
		var out APISearch
		out.Description = repo["description"]
		out.Name = repo["name"]
		outs = append(outs, out)
	}
	return outs, nil
}

func (srv *Server) ImageInsert(name, url, path string, out io.Writer, sf *utils.StreamFormatter) (string, error) {
	out = utils.NewWriteFlusher(out)
	img, err := srv.runtime.repositories.LookupImage(name)
	if err != nil {
		return "", err
	}

	file, err := utils.Download(url, out)
	if err != nil {
		return "", err
	}
	defer file.Body.Close()

	config, _, _, err := ParseRun([]string{img.ID, "echo", "insert", url, path}, srv.runtime.capabilities)
	if err != nil {
		return "", err
	}

	b := NewBuilder(srv.runtime)
	c, err := b.Create(config)
	if err != nil {
		return "", err
	}

	if err := c.Inject(utils.ProgressReader(file.Body, int(file.ContentLength), out, sf.FormatProgress("Downloading", "%8v/%v (%v)"), sf), path); err != nil {
		return "", err
	}
	// FIXME: Handle custom repo, tag comment, author
	img, err = b.Commit(c, "", "", img.Comment, img.Author, nil)
	if err != nil {
		return "", err
	}
	out.Write(sf.FormatStatus(img.ID))
	return img.ShortID(), nil
}

func (srv *Server) ImagesViz(out io.Writer) error {
	images, _ := srv.runtime.graph.All()
	if images == nil {
		return nil
	}
	out.Write([]byte("digraph docker {\n"))

	var (
		parentImage *Image
		err         error
	)
	for _, image := range images {
		parentImage, err = image.GetParent()
		if err != nil {
			return fmt.Errorf("Error while getting parent image: %v", err)
		}
		if parentImage != nil {
			out.Write([]byte(" \"" + parentImage.ShortID() + "\" -> \"" + image.ShortID() + "\"\n"))
		} else {
			out.Write([]byte(" base -> \"" + image.ShortID() + "\" [style=invis]\n"))
		}
	}

	reporefs := make(map[string][]string)

	for name, repository := range srv.runtime.repositories.Repositories {
		for tag, id := range repository {
			reporefs[utils.TruncateID(id)] = append(reporefs[utils.TruncateID(id)], fmt.Sprintf("%s:%s", name, tag))
		}
	}

	for id, repos := range reporefs {
		out.Write([]byte(" \"" + id + "\" [label=\"" + id + "\\n" + strings.Join(repos, "\\n") + "\",shape=box,fillcolor=\"paleturquoise\",style=\"filled,rounded\"];\n"))
	}
	out.Write([]byte(" base [style=invisible]\n}\n"))
	return nil
}

func (srv *Server) Images(all bool, filter string) ([]APIImages, error) {
	var (
		allImages map[string]*Image
		err       error
	)
	if all {
		allImages, err = srv.runtime.graph.Map()
	} else {
		allImages, err = srv.runtime.graph.Heads()
	}
	if err != nil {
		return nil, err
	}
	outs := []APIImages{} //produce [] when empty instead of 'null'
	for name, repository := range srv.runtime.repositories.Repositories {
		if filter != "" && name != filter {
			continue
		}
		for tag, id := range repository {
			var out APIImages
			image, err := srv.runtime.graph.Get(id)
			if err != nil {
				log.Printf("Warning: couldn't load %s from %s/%s: %s", id, name, tag, err)
				continue
			}
			delete(allImages, id)
			out.Repository = name
			out.Tag = tag
			out.ID = image.ID
			out.Created = image.Created.Unix()
			out.Size = image.Size
			out.VirtualSize = image.getParentsSize(0) + image.Size
			outs = append(outs, out)
		}
	}
	// Display images which aren't part of a
	if filter == "" {
		for _, image := range allImages {
			var out APIImages
			out.ID = image.ID
			out.Created = image.Created.Unix()
			out.Size = image.Size
			out.VirtualSize = image.getParentsSize(0) + image.Size
			outs = append(outs, out)
		}
	}
	return outs, nil
}

func (srv *Server) DockerInfo() *APIInfo {
	images, _ := srv.runtime.graph.All()
	var imgcount int
	if images == nil {
		imgcount = 0
	} else {
		imgcount = len(images)
	}
	lxcVersion := ""
	if output, err := exec.Command("lxc-version").CombinedOutput(); err == nil {
		outputStr := string(output)
		if len(strings.SplitN(outputStr, ":", 2)) == 2 {
			lxcVersion = strings.TrimSpace(strings.SplitN(string(output), ":", 2)[1])
		}
	}

	return &APIInfo{
<<<<<<< HEAD
		Containers:  len(srv.runtime.List()),
		Images:      imgcount,
		MemoryLimit: srv.runtime.capabilities.MemoryLimit,
		SwapLimit:   srv.runtime.capabilities.SwapLimit,
		Debug:       os.Getenv("DEBUG") != "",
		NFd:         utils.GetTotalUsedFds(),
		NGoroutines: runtime.NumGoroutine(),
		LXCVersion:  lxcVersion,
=======
		Containers:      len(srv.runtime.List()),
		Images:          imgcount,
		MemoryLimit:     srv.runtime.capabilities.MemoryLimit,
		SwapLimit:       srv.runtime.capabilities.SwapLimit,
		Debug:           os.Getenv("DEBUG") != "",
		NFd:             utils.GetTotalUsedFds(),
		NGoroutines:     runtime.NumGoroutine(),
		NEventsListener: len(srv.events),
>>>>>>> 7953d1be
	}
}

func (srv *Server) ImageHistory(name string) ([]APIHistory, error) {
	image, err := srv.runtime.repositories.LookupImage(name)
	if err != nil {
		return nil, err
	}

	lookupMap := make(map[string][]string)
	for name, repository := range srv.runtime.repositories.Repositories {
		for tag, id := range repository {
			// If the ID already has a reverse lookup, do not update it unless for "latest"
			if _, exists := lookupMap[id]; !exists {
				lookupMap[id] = []string{}
			}
			lookupMap[id] = append(lookupMap[id], name+":"+tag)
		}
	}

	outs := []APIHistory{} //produce [] when empty instead of 'null'
	err = image.WalkHistory(func(img *Image) error {
		var out APIHistory
		out.ID = srv.runtime.repositories.ImageName(img.ShortID())
		out.Created = img.Created.Unix()
		out.CreatedBy = strings.Join(img.ContainerConfig.Cmd, " ")
		out.Tags = lookupMap[img.ID]
		outs = append(outs, out)
		return nil
	})
	return outs, nil

}

func (srv *Server) ContainerTop(name string) ([]APITop, error) {
	if container := srv.runtime.Get(name); container != nil {
		output, err := exec.Command("lxc-ps", "--name", container.ID).CombinedOutput()
		if err != nil {
			return nil, fmt.Errorf("Error trying to use lxc-ps: %s (%s)", err, output)
		}
		var procs []APITop
		for i, line := range strings.Split(string(output), "\n") {
			if i == 0 || len(line) == 0 {
				continue
			}
			proc := APITop{}
			scanner := bufio.NewScanner(strings.NewReader(line))
			scanner.Split(bufio.ScanWords)
			if !scanner.Scan() {
				return nil, fmt.Errorf("Error trying to use lxc-ps")
			}
			// no scanner.Text because we skip container id
			scanner.Scan()
			proc.PID = scanner.Text()
			scanner.Scan()
			proc.Tty = scanner.Text()
			scanner.Scan()
			proc.Time = scanner.Text()
			scanner.Scan()
			proc.Cmd = scanner.Text()
			procs = append(procs, proc)
		}
		return procs, nil

	}
	return nil, fmt.Errorf("No such container: %s", name)
}

func (srv *Server) ContainerChanges(name string) ([]Change, error) {
	if container := srv.runtime.Get(name); container != nil {
		return container.Changes()
	}
	return nil, fmt.Errorf("No such container: %s", name)
}

func (srv *Server) Containers(all, size bool, n int, since, before string) []APIContainers {
	var foundBefore bool
	var displayed int
	retContainers := []APIContainers{}

	for _, container := range srv.runtime.List() {
		if !container.State.Running && !all && n == -1 && since == "" && before == "" {
			continue
		}
		if before != "" {
			if container.ShortID() == before {
				foundBefore = true
				continue
			}
			if !foundBefore {
				continue
			}
		}
		if displayed == n {
			break
		}
		if container.ShortID() == since {
			break
		}
		displayed++

		c := APIContainers{
			ID: container.ID,
		}
		c.Image = srv.runtime.repositories.ImageName(container.Image)
		c.Command = fmt.Sprintf("%s %s", container.Path, strings.Join(container.Args, " "))
		c.Created = container.Created.Unix()
		c.Status = container.State.String()
		c.Ports = container.NetworkSettings.PortMappingHuman()
		if size {
			c.SizeRw, c.SizeRootFs = container.GetSize()
		}
		retContainers = append(retContainers, c)
	}
	return retContainers
}

func (srv *Server) ContainerCommit(name, repo, tag, author, comment string, config *Config) (string, error) {
	container := srv.runtime.Get(name)
	if container == nil {
		return "", fmt.Errorf("No such container: %s", name)
	}
	img, err := NewBuilder(srv.runtime).Commit(container, repo, tag, comment, author, config)
	if err != nil {
		return "", err
	}
	return img.ShortID(), err
}

func (srv *Server) ContainerTag(name, repo, tag string, force bool) error {
	if err := srv.runtime.repositories.Set(repo, tag, name, force); err != nil {
		return err
	}
	return nil
}

func (srv *Server) pullImage(r *registry.Registry, out io.Writer, imgID, endpoint string, token []string, sf *utils.StreamFormatter) error {
	history, err := r.GetRemoteHistory(imgID, endpoint, token)
	if err != nil {
		return err
	}

	// FIXME: Try to stream the images?
	// FIXME: Launch the getRemoteImage() in goroutines
	for _, id := range history {
		if !srv.runtime.graph.Exists(id) {
			out.Write(sf.FormatStatus("Pulling %s metadata", id))
			imgJSON, imgSize, err := r.GetRemoteImageJSON(id, endpoint, token)
			if err != nil {
				// FIXME: Keep goging in case of error?
				return err
			}
			img, err := NewImgJSON(imgJSON)
			if err != nil {
				return fmt.Errorf("Failed to parse json: %s", err)
			}

			// Get the layer
			out.Write(sf.FormatStatus("Pulling %s fs layer", id))
			layer, err := r.GetRemoteImageLayer(img.ID, endpoint, token)
			if err != nil {
				return err
			}
			defer layer.Close()
			if err := srv.runtime.graph.Register(utils.ProgressReader(layer, imgSize, out, sf.FormatProgress("Downloading", "%8v/%v (%v)"), sf), false, img); err != nil {
				return err
			}
		}
	}
	return nil
}

func (srv *Server) pullRepository(r *registry.Registry, out io.Writer, localName, remoteName, askedTag, indexEp string, sf *utils.StreamFormatter) error {
	out.Write(sf.FormatStatus("Pulling repository %s", localName))

	repoData, err := r.GetRepositoryData(indexEp, remoteName)
	if err != nil {
		return err
	}

	utils.Debugf("Updating checksums")
	// Reload the json file to make sure not to overwrite faster sums
	if err := srv.runtime.graph.UpdateChecksums(repoData.ImgList); err != nil {
		return err
	}

	utils.Debugf("Retrieving the tag list")
	tagsList, err := r.GetRemoteTags(repoData.Endpoints, remoteName, repoData.Tokens)
	if err != nil {
		utils.Debugf("%v", err)
		return err
	}

	for tag, id := range tagsList {
		repoData.ImgList[id] = &registry.ImgData{
			ID:       id,
			Tag:      tag,
			Checksum: "",
		}
	}

	utils.Debugf("Registering tags")
	// If no tag has been specified, pull them all
	if askedTag == "" {
		for tag, id := range tagsList {
			repoData.ImgList[id].Tag = tag
		}
	} else {
		// Otherwise, check that the tag exists and use only that one
		id, exists := tagsList[askedTag]
		if !exists {
			return fmt.Errorf("Tag %s not found in repository %s", askedTag, localName)
		}
		repoData.ImgList[id].Tag = askedTag
	}

	for _, img := range repoData.ImgList {
		if askedTag != "" && img.Tag != askedTag {
			utils.Debugf("(%s) does not match %s (id: %s), skipping", img.Tag, askedTag, img.ID)
			continue
		}

		if img.Tag == "" {
			utils.Debugf("Image (id: %s) present in this repository but untagged, skipping", img.ID)
			continue
		}
		out.Write(sf.FormatStatus("Pulling image %s (%s) from %s", img.ID, img.Tag, localName))
		success := false
		for _, ep := range repoData.Endpoints {
			if err := srv.pullImage(r, out, img.ID, ep, repoData.Tokens, sf); err != nil {
				out.Write(sf.FormatStatus("Error while retrieving image for tag: %s (%s); checking next endpoint", askedTag, err))
				continue
			}
			success = true
			break
		}
		if !success {
			return fmt.Errorf("Could not find repository on any of the indexed registries.")
		}
	}
	for tag, id := range tagsList {
		if askedTag != "" && tag != askedTag {
			continue
		}
		if err := srv.runtime.repositories.Set(localName, tag, id, true); err != nil {
			return err
		}
	}
	if err := srv.runtime.repositories.Save(); err != nil {
		return err
	}

	return nil
}

func (srv *Server) poolAdd(kind, key string) error {
	srv.Lock()
	defer srv.Unlock()

	if _, exists := srv.pullingPool[key]; exists {
		return fmt.Errorf("%s %s is already in progress", key, kind)
	}

	switch kind {
	case "pull":
		srv.pullingPool[key] = struct{}{}
		break
	case "push":
		srv.pushingPool[key] = struct{}{}
		break
	default:
		return fmt.Errorf("Unkown pool type")
	}
	return nil
}

func (srv *Server) poolRemove(kind, key string) error {
	switch kind {
	case "pull":
		delete(srv.pullingPool, key)
		break
	case "push":
		delete(srv.pushingPool, key)
		break
	default:
		return fmt.Errorf("Unkown pool type")
	}
	return nil
}

func (srv *Server) ImagePull(localName string, tag string, out io.Writer, sf *utils.StreamFormatter, authConfig *auth.AuthConfig) error {
	r, err := registry.NewRegistry(srv.runtime.root, authConfig)
	if err != nil {
		return err
	}
	if err := srv.poolAdd("pull", localName+":"+tag); err != nil {
		return err
	}
	defer srv.poolRemove("pull", localName+":"+tag)

	// Resolve the Repository name from fqn to endpoint + name
	endpoint, remoteName, err := registry.ResolveRepositoryName(localName)
	if err != nil {
		return err
	}

	if endpoint == auth.IndexServerAddress() {
		// If pull "index.docker.io/foo/bar", it's stored locally under "foo/bar"
		localName = remoteName
	}

	out = utils.NewWriteFlusher(out)
	err = srv.pullRepository(r, out, localName, remoteName, tag, endpoint, sf)
	if err != nil {
		if err := srv.pullImage(r, out, remoteName, endpoint, nil, sf); err != nil {
			return err
		}
		return nil
	}

	return nil
}

// Retrieve the checksum of an image
// Priority:
// - Check on the stored checksums
// - Check if the archive exists, if it does not, ask the registry
// - If the archive does exists, process the checksum from it
// - If the archive does not exists and not found on registry, process checksum from layer
func (srv *Server) getChecksum(imageID string) (string, error) {
	// FIXME: Use in-memory map instead of reading the file each time
	if sums, err := srv.runtime.graph.getStoredChecksums(); err != nil {
		return "", err
	} else if checksum, exists := sums[imageID]; exists {
		return checksum, nil
	}

	img, err := srv.runtime.graph.Get(imageID)
	if err != nil {
		return "", err
	}

	if _, err := os.Stat(layerArchivePath(srv.runtime.graph.imageRoot(imageID))); err != nil {
		if os.IsNotExist(err) {
			// TODO: Ask the registry for the checksum
			//       As the archive is not there, it is supposed to come from a pull.
		} else {
			return "", err
		}
	}

	checksum, err := img.Checksum()
	if err != nil {
		return "", err
	}
	return checksum, nil
}

// Retrieve the all the images to be uploaded in the correct order
// Note: we can't use a map as it is not ordered
func (srv *Server) getImageList(localRepo map[string]string) ([]*registry.ImgData, error) {
	var imgList []*registry.ImgData

	imageSet := make(map[string]struct{})
	for tag, id := range localRepo {
		img, err := srv.runtime.graph.Get(id)
		if err != nil {
			return nil, err
		}
		img.WalkHistory(func(img *Image) error {
			if _, exists := imageSet[img.ID]; exists {
				return nil
			}
			imageSet[img.ID] = struct{}{}
			checksum, err := srv.getChecksum(img.ID)
			if err != nil {
				return err
			}
			imgList = append([]*registry.ImgData{{
				ID:       img.ID,
				Checksum: checksum,
				Tag:      tag,
			}}, imgList...)
			return nil
		})
	}
	return imgList, nil
}

func (srv *Server) pushRepository(r *registry.Registry, out io.Writer, localName, remoteName string, localRepo map[string]string, indexEp string, sf *utils.StreamFormatter) error {
	out = utils.NewWriteFlusher(out)
	out.Write(sf.FormatStatus("Processing checksums"))
	imgList, err := srv.getImageList(localRepo)
	if err != nil {
		return err
	}
	out.Write(sf.FormatStatus("Sending image list"))

	var repoData *registry.RepositoryData
	repoData, err = r.PushImageJSONIndex(indexEp, remoteName, imgList, false, nil)
	if err != nil {
		return err
	}

	for _, ep := range repoData.Endpoints {
		out.Write(sf.FormatStatus("Pushing repository %s (%d tags)", localName, len(localRepo)))
		// For each image within the repo, push them
		for _, elem := range imgList {
			if _, exists := repoData.ImgList[elem.ID]; exists {
				out.Write(sf.FormatStatus("Image %s already pushed, skipping", elem.ID))
				continue
			} else if r.LookupRemoteImage(elem.ID, ep, repoData.Tokens) {
				out.Write(sf.FormatStatus("Image %s already pushed, skipping", elem.ID))
				continue
			}
			if err := srv.pushImage(r, out, remoteName, elem.ID, ep, repoData.Tokens, sf); err != nil {
				// FIXME: Continue on error?
				return err
			}
			out.Write(sf.FormatStatus("Pushing tags for rev [%s] on {%s}", elem.ID, ep+"repositories/"+remoteName+"/tags/"+elem.Tag))
			if err := r.PushRegistryTag(remoteName, elem.ID, elem.Tag, ep, repoData.Tokens); err != nil {
				return err
			}
		}
	}

	if _, err := r.PushImageJSONIndex(indexEp, remoteName, imgList, true, repoData.Endpoints); err != nil {
		return err
	}

	return nil
}

func (srv *Server) pushImage(r *registry.Registry, out io.Writer, remote, imgID, ep string, token []string, sf *utils.StreamFormatter) error {
	out = utils.NewWriteFlusher(out)
	jsonRaw, err := ioutil.ReadFile(path.Join(srv.runtime.graph.Root, imgID, "json"))
	if err != nil {
		return fmt.Errorf("Error while retreiving the path for {%s}: %s", imgID, err)
	}
	out.Write(sf.FormatStatus("Pushing %s", imgID))

	// Make sure we have the image's checksum
	checksum, err := srv.getChecksum(imgID)
	if err != nil {
		return err
	}
	imgData := &registry.ImgData{
		ID:       imgID,
		Checksum: checksum,
	}

	// Send the json
	if err := r.PushImageJSONRegistry(imgData, jsonRaw, ep, token); err != nil {
		if err == registry.ErrAlreadyExists {
			out.Write(sf.FormatStatus("Image %s already pushed, skipping", imgData.ID))
			return nil
		}
		return err
	}

	// Retrieve the tarball to be sent
	var layerData *TempArchive
	// If the archive exists, use it
	file, err := os.Open(layerArchivePath(srv.runtime.graph.imageRoot(imgID)))
	if err != nil {
		if os.IsNotExist(err) {
			// If the archive does not exist, create one from the layer
			layerData, err = srv.runtime.graph.TempLayerArchive(imgID, Xz, sf, out)
			if err != nil {
				return fmt.Errorf("Failed to generate layer archive: %s", err)
			}
		} else {
			return err
		}
	} else {
		defer file.Close()
		st, err := file.Stat()
		if err != nil {
			return err
		}
		layerData = &TempArchive{
			File: file,
			Size: st.Size(),
		}
	}

	// Send the layer
	if err := r.PushImageLayerRegistry(imgData.ID, utils.ProgressReader(layerData, int(layerData.Size), out, sf.FormatProgress("Pushing", "%8v/%v (%v)"), sf), ep, token); err != nil {
		return err
	}
	return nil
}

// FIXME: Allow to interupt current push when new push of same image is done.
func (srv *Server) ImagePush(localName string, out io.Writer, sf *utils.StreamFormatter, authConfig *auth.AuthConfig) error {
	if err := srv.poolAdd("push", localName); err != nil {
		return err
	}
	defer srv.poolRemove("push", localName)

	// Resolve the Repository name from fqn to endpoint + name
	endpoint, remoteName, err := registry.ResolveRepositoryName(localName)
	if err != nil {
		return err
	}

	out = utils.NewWriteFlusher(out)
	img, err := srv.runtime.graph.Get(localName)
	r, err2 := registry.NewRegistry(srv.runtime.root, authConfig)
	if err2 != nil {
		return err2
	}

	if err != nil {
		reposLen := len(srv.runtime.repositories.Repositories[localName])
		out.Write(sf.FormatStatus("The push refers to a repository [%s] (len: %d)", localName, reposLen))
		// If it fails, try to get the repository
		if localRepo, exists := srv.runtime.repositories.Repositories[localName]; exists {
			if err := srv.pushRepository(r, out, localName, remoteName, localRepo, endpoint, sf); err != nil {
				return err
			}
			return nil
		}
		return err
	}

	var token []string
	out.Write(sf.FormatStatus("The push refers to an image: [%s]", localName))
	if err := srv.pushImage(r, out, remoteName, img.ID, endpoint, token, sf); err != nil {
		return err
	}
	return nil
}

func (srv *Server) ImageImport(src, repo, tag string, in io.Reader, out io.Writer, sf *utils.StreamFormatter) error {
	var archive io.Reader
	var resp *http.Response

	if src == "-" {
		archive = in
	} else {
		u, err := url.Parse(src)
		if err != nil {
			return err
		}
		if u.Scheme == "" {
			u.Scheme = "http"
			u.Host = src
			u.Path = ""
		}
		out.Write(sf.FormatStatus("Downloading from %s", u))
		// Download with curl (pretty progress bar)
		// If curl is not available, fallback to http.Get()
		resp, err = utils.Download(u.String(), out)
		if err != nil {
			return err
		}
		archive = utils.ProgressReader(resp.Body, int(resp.ContentLength), out, sf.FormatProgress("Importing", "%8v/%v (%v)"), sf)
	}
	img, err := srv.runtime.graph.Create(archive, nil, "Imported from "+src, "", nil)
	if err != nil {
		return err
	}
	// Optionally register the image at REPO/TAG
	if repo != "" {
		if err := srv.runtime.repositories.Set(repo, tag, img.ID, true); err != nil {
			return err
		}
	}
	out.Write(sf.FormatStatus(img.ShortID()))
	return nil
}

func (srv *Server) ContainerCreate(config *Config) (string, error) {

	if config.Memory != 0 && config.Memory < 524288 {
		return "", fmt.Errorf("Memory limit must be given in bytes (minimum 524288 bytes)")
	}

	if config.Memory > 0 && !srv.runtime.capabilities.MemoryLimit {
		config.Memory = 0
	}

	if config.Memory > 0 && !srv.runtime.capabilities.SwapLimit {
		config.MemorySwap = -1
	}
	b := NewBuilder(srv.runtime)
	container, err := b.Create(config)
	if err != nil {
		if srv.runtime.graph.IsNotExist(err) {
			return "", fmt.Errorf("No such image: %s", config.Image)
		}
		return "", err
	}
	srv.LogEvent("create", container.ShortID())
	return container.ShortID(), nil
}

func (srv *Server) ContainerRestart(name string, t int) error {
	if container := srv.runtime.Get(name); container != nil {
		if err := container.Restart(t); err != nil {
			return fmt.Errorf("Error restarting container %s: %s", name, err)
		}
		srv.LogEvent("restart", name)
	} else {
		return fmt.Errorf("No such container: %s", name)
	}
	return nil
}

func (srv *Server) ContainerDestroy(name string, removeVolume bool) error {
	if container := srv.runtime.Get(name); container != nil {
		if container.State.Running {
			return fmt.Errorf("Impossible to remove a running container, please stop it first")
		}
		volumes := make(map[string]struct{})
		// Store all the deleted containers volumes
		for _, volumeId := range container.Volumes {
			volumes[volumeId] = struct{}{}
		}
		if err := srv.runtime.Destroy(container); err != nil {
			return fmt.Errorf("Error destroying container %s: %s", name, err)
		}
		srv.LogEvent("destroy", name)

		if removeVolume {
			// Retrieve all volumes from all remaining containers
			usedVolumes := make(map[string]*Container)
			for _, container := range srv.runtime.List() {
				for _, containerVolumeId := range container.Volumes {
					usedVolumes[containerVolumeId] = container
				}
			}

			for volumeId := range volumes {
				// If the requested volu
				if c, exists := usedVolumes[volumeId]; exists {
					log.Printf("The volume %s is used by the container %s. Impossible to remove it. Skipping.\n", volumeId, c.ID)
					continue
				}
				if err := srv.runtime.volumes.Delete(volumeId); err != nil {
					return err
				}
			}
		}
	} else {
		return fmt.Errorf("No such container: %s", name)
	}
	return nil
}

var ErrImageReferenced = errors.New("Image referenced by a repository")

func (srv *Server) deleteImageAndChildren(id string, imgs *[]APIRmi) error {
	// If the image is referenced by a repo, do not delete
	if len(srv.runtime.repositories.ByID()[id]) != 0 {
		return ErrImageReferenced
	}
	// If the image is not referenced but has children, go recursive
	referenced := false
	byParents, err := srv.runtime.graph.ByParent()
	if err != nil {
		return err
	}
	for _, img := range byParents[id] {
		if err := srv.deleteImageAndChildren(img.ID, imgs); err != nil {
			if err != ErrImageReferenced {
				return err
			}
			referenced = true
		}
	}
	if referenced {
		return ErrImageReferenced
	}

	// If the image is not referenced and has no children, remove it
	byParents, err = srv.runtime.graph.ByParent()
	if err != nil {
		return err
	}
	if len(byParents[id]) == 0 {
		if err := srv.runtime.repositories.DeleteAll(id); err != nil {
			return err
		}
		err := srv.runtime.graph.Delete(id)
		if err != nil {
			return err
		}
		*imgs = append(*imgs, APIRmi{Deleted: utils.TruncateID(id)})
		srv.LogEvent("delete", utils.TruncateID(id))
		return nil
	}
	return nil
}

func (srv *Server) deleteImageParents(img *Image, imgs *[]APIRmi) error {
	if img.Parent != "" {
		parent, err := srv.runtime.graph.Get(img.Parent)
		if err != nil {
			return err
		}
		// Remove all children images
		if err := srv.deleteImageAndChildren(img.Parent, imgs); err != nil {
			return err
		}
		return srv.deleteImageParents(parent, imgs)
	}
	return nil
}

func (srv *Server) deleteImage(img *Image, repoName, tag string) ([]APIRmi, error) {
	imgs := []APIRmi{}

	//If delete by id, see if the id belong only to one repository
	if strings.Contains(img.ID, repoName) && tag == "" {
		for _, repoAndTag := range srv.runtime.repositories.ByID()[img.ID] {
			parsedRepo := strings.Split(repoAndTag, ":")[0]
			if strings.Contains(img.ID, repoName) {
				repoName = parsedRepo
			} else if repoName != parsedRepo {
				// the id belongs to multiple repos, like base:latest and user:test,
				// in that case return conflict
				return imgs, nil
			}
		}
	}
	//Untag the current image
	tagDeleted, err := srv.runtime.repositories.Delete(repoName, tag)
	if err != nil {
		return nil, err
	}
	if tagDeleted {
		imgs = append(imgs, APIRmi{Untagged: img.ShortID()})
		srv.LogEvent("untag", img.ShortID())
	}
	if len(srv.runtime.repositories.ByID()[img.ID]) == 0 {
		if err := srv.deleteImageAndChildren(img.ID, &imgs); err != nil {
			if err != ErrImageReferenced {
				return imgs, err
			}
		} else if err := srv.deleteImageParents(img, &imgs); err != nil {
			if err != ErrImageReferenced {
				return imgs, err
			}
		}
	}
	return imgs, nil
}

func (srv *Server) ImageDelete(name string, autoPrune bool) ([]APIRmi, error) {
	img, err := srv.runtime.repositories.LookupImage(name)
	if err != nil {
		return nil, fmt.Errorf("No such image: %s", name)
	}
	if !autoPrune {
		if err := srv.runtime.graph.Delete(img.ID); err != nil {
			return nil, fmt.Errorf("Error deleting image %s: %s", name, err)
		}
		return nil, nil
	}

	var tag string
	if strings.Contains(name, ":") {
		nameParts := strings.Split(name, ":")
		name = nameParts[0]
		tag = nameParts[1]
	}

	return srv.deleteImage(img, name, tag)
}

func (srv *Server) ImageGetCached(imgID string, config *Config) (*Image, error) {

	// Retrieve all images
	images, err := srv.runtime.graph.All()
	if err != nil {
		return nil, err
	}

	// Store the tree in a map of map (map[parentId][childId])
	imageMap := make(map[string]map[string]struct{})
	for _, img := range images {
		if _, exists := imageMap[img.Parent]; !exists {
			imageMap[img.Parent] = make(map[string]struct{})
		}
		imageMap[img.Parent][img.ID] = struct{}{}
	}

	// Loop on the children of the given image and check the config
	for elem := range imageMap[imgID] {
		img, err := srv.runtime.graph.Get(elem)
		if err != nil {
			return nil, err
		}
		if CompareConfig(&img.ContainerConfig, config) {
			return img, nil
		}
	}
	return nil, nil
}

func (srv *Server) ContainerStart(name string, hostConfig *HostConfig) error {
	if container := srv.runtime.Get(name); container != nil {
		if err := container.Start(hostConfig); err != nil {
			return fmt.Errorf("Error starting container %s: %s", name, err)
		}
		srv.LogEvent("start", name)
	} else {
		return fmt.Errorf("No such container: %s", name)
	}
	return nil
}

func (srv *Server) ContainerStop(name string, t int) error {
	if container := srv.runtime.Get(name); container != nil {
		if err := container.Stop(t); err != nil {
			return fmt.Errorf("Error stopping container %s: %s", name, err)
		}
		srv.LogEvent("stop", name)
	} else {
		return fmt.Errorf("No such container: %s", name)
	}
	return nil
}

func (srv *Server) ContainerWait(name string) (int, error) {
	if container := srv.runtime.Get(name); container != nil {
		return container.Wait(), nil
	}
	return 0, fmt.Errorf("No such container: %s", name)
}

func (srv *Server) ContainerResize(name string, h, w int) error {
	if container := srv.runtime.Get(name); container != nil {
		return container.Resize(h, w)
	}
	return fmt.Errorf("No such container: %s", name)
}

func (srv *Server) ContainerAttach(name string, logs, stream, stdin, stdout, stderr bool, in io.ReadCloser, out io.Writer) error {
	container := srv.runtime.Get(name)
	if container == nil {
		return fmt.Errorf("No such container: %s", name)
	}
	//logs
	if logs {
		cLog, err := container.ReadLog("json")
		if err != nil && os.IsNotExist(err) {
			// Legacy logs
			utils.Debugf("Old logs format")
			if stdout {
				cLog, err := container.ReadLog("stdout")
				if err != nil {
					utils.Debugf("Error reading logs (stdout): %s", err)
				} else if _, err := io.Copy(out, cLog); err != nil {
					utils.Debugf("Error streaming logs (stdout): %s", err)
				}
			}
			if stderr {
				cLog, err := container.ReadLog("stderr")
				if err != nil {
					utils.Debugf("Error reading logs (stderr): %s", err)
				} else if _, err := io.Copy(out, cLog); err != nil {
					utils.Debugf("Error streaming logs (stderr): %s", err)
				}
			}
		} else if err != nil {
			utils.Debugf("Error reading logs (json): %s", err)
		} else {
			dec := json.NewDecoder(cLog)
			for {
				var l utils.JSONLog
				if err := dec.Decode(&l); err == io.EOF {
					break
				} else if err != nil {
					utils.Debugf("Error streaming logs: %s", err)
					break
				}
				if (l.Stream == "stdout" && stdout) || (l.Stream == "stderr" && stderr) {
					fmt.Fprintf(out, "%s", l.Log)
				}
			}
		}
	}

	//stream
	if stream {
		if container.State.Ghost {
			return fmt.Errorf("Impossible to attach to a ghost container")
		}

		var (
			cStdin           io.ReadCloser
			cStdout, cStderr io.Writer
			cStdinCloser     io.Closer
		)

		if stdin {
			r, w := io.Pipe()
			go func() {
				defer w.Close()
				defer utils.Debugf("Closing buffered stdin pipe")
				io.Copy(w, in)
			}()
			cStdin = r
			cStdinCloser = in
		}
		if stdout {
			cStdout = out
		}
		if stderr {
			cStderr = out
		}

		<-container.Attach(cStdin, cStdinCloser, cStdout, cStderr)

		// If we are in stdinonce mode, wait for the process to end
		// otherwise, simply return
		if container.Config.StdinOnce && !container.Config.Tty {
			container.Wait()
		}
	}
	return nil
}

func (srv *Server) ContainerInspect(name string) (*Container, error) {
	if container := srv.runtime.Get(name); container != nil {
		return container, nil
	}
	return nil, fmt.Errorf("No such container: %s", name)
}

func (srv *Server) ImageInspect(name string) (*Image, error) {
	if image, err := srv.runtime.repositories.LookupImage(name); err == nil && image != nil {
		return image, nil
	}
	return nil, fmt.Errorf("No such image: %s", name)
}

func NewServer(flGraphPath string, autoRestart, enableCors bool, dns ListOpts) (*Server, error) {
	if runtime.GOARCH != "amd64" {
		log.Fatalf("The docker runtime currently only supports amd64 (not %s). This will change in the future. Aborting.", runtime.GOARCH)
	}
	runtime, err := NewRuntime(flGraphPath, autoRestart, dns)
	if err != nil {
		return nil, err
	}
	srv := &Server{
		runtime:     runtime,
		enableCors:  enableCors,
		pullingPool: make(map[string]struct{}),
		pushingPool: make(map[string]struct{}),
		events:      make([]utils.JSONMessage, 0, 64), //only keeps the 64 last events
		listeners:   make(map[string]chan utils.JSONMessage),
	}
	runtime.srv = srv
	return srv, nil
}

func (srv *Server) LogEvent(action, id string) {
	now := time.Now().Unix()
	jm := utils.JSONMessage{Status: action, ID: id, Time: now}
	srv.events = append(srv.events, jm)
	for _, c := range srv.listeners {
		select { // non blocking channel
		case c <- jm:
		default:
		}
	}
}

type Server struct {
	sync.Mutex
	runtime     *Runtime
	enableCors  bool
	pullingPool map[string]struct{}
	pushingPool map[string]struct{}
	events      []utils.JSONMessage
	listeners   map[string]chan utils.JSONMessage
}<|MERGE_RESOLUTION|>--- conflicted
+++ resolved
@@ -220,16 +220,6 @@
 	}
 
 	return &APIInfo{
-<<<<<<< HEAD
-		Containers:  len(srv.runtime.List()),
-		Images:      imgcount,
-		MemoryLimit: srv.runtime.capabilities.MemoryLimit,
-		SwapLimit:   srv.runtime.capabilities.SwapLimit,
-		Debug:       os.Getenv("DEBUG") != "",
-		NFd:         utils.GetTotalUsedFds(),
-		NGoroutines: runtime.NumGoroutine(),
-		LXCVersion:  lxcVersion,
-=======
 		Containers:      len(srv.runtime.List()),
 		Images:          imgcount,
 		MemoryLimit:     srv.runtime.capabilities.MemoryLimit,
@@ -237,8 +227,8 @@
 		Debug:           os.Getenv("DEBUG") != "",
 		NFd:             utils.GetTotalUsedFds(),
 		NGoroutines:     runtime.NumGoroutine(),
+		LXCVersion:      lxcVersion,
 		NEventsListener: len(srv.events),
->>>>>>> 7953d1be
 	}
 }
 
